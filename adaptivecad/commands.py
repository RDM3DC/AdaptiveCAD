from __future__ import annotations


"""Simple command framework for the AdaptiveCAD GUI.

This module defines primitives for creating and manipulating geometry in the
GUI playground.  All GUI dependencies are imported lazily so the rest of the
package can be used without installing ``pythonocc-core`` or ``PyQt``.
"""

from dataclasses import dataclass
from typing import Any, Dict, List

from adaptivecad.io.ama_writer import write_ama
from adaptivecad.io.gcode_generator import ama_to_gcode, SimpleMilling
from adaptivecad.gcode_generator import generate_gcode_from_shape
from OCC.Core.gp import gp_Pnt
from OCC.Core.BRepPrimAPI import BRepPrimAPI_MakeBox, BRepPrimAPI_MakeCylinder
from OCC.Core.TopoDS import TopoDS_Shape
from adaptivecad.nd_math import identityN

# ---------------------------------------------------------------------------
# Optional GUI helpers
# ---------------------------------------------------------------------------

def _require_command_modules():
    """Import optional GUI modules required for command execution."""
    try:
        from PySide6.QtWidgets import QInputDialog, QFileDialog
        from OCC.Core.BRepPrimAPI import (
            BRepPrimAPI_MakeBox,
            BRepPrimAPI_MakeCylinder,
        )
        from OCC.Core.StlAPI import StlAPI_Writer
    except Exception as exc:  # pragma: no cover - import error path
        raise RuntimeError(
            "GUI extras not installed. Run:\n   conda install -c conda-forge pythonocc-core pyside6"
        ) from exc

    return (
        QInputDialog,
        QFileDialog,
        BRepPrimAPI_MakeBox,
        BRepPrimAPI_MakeCylinder,
        StlAPI_Writer,
    )


# ---------------------------------------------------------------------------
# Data model
# ---------------------------------------------------------------------------

@dataclass
class Feature:
    """Record for a model feature."""


    name: str
    params: Dict[str, Any]
    shape: Any  # OCC TopoDS_Shape
    local_transform: Any = None
    dim: int = None
    parent: 'Feature' = None  # Parent feature for hierarchy
    children: list = None


    def __post_init__(self):
        # Set dim from params if not provided
        if self.dim is None:
            self.dim = self.params.get('dim', 3)
        # Set local_transform to identity if not provided
        if self.local_transform is None:
            self.local_transform = identityN(self.dim)
        else:
            import numpy as np
            self.local_transform = np.asarray(self.local_transform)
        if self.children is None:
            self.children = []

    def set_parent(self, parent):
        if self.parent is not None and self in self.parent.children:
            self.parent.children.remove(self)
        self.parent = parent
        if parent is not None and self not in parent.children:
            parent.children.append(self)

    def world_transform(self):
        import numpy as np
        t = np.array(self.local_transform)
        p = self.parent
        while p is not None:
            t = np.dot(p.local_transform, t)
            p = p.parent
        return t


    def as_dict(self):
        d = dict(
            name=self.name,
            params=self.params,
            dim=self.dim,
            local_transform=self.local_transform.tolist(),
            parent=self.parent.name if self.parent else None
        )
        return d

    def get_reference_point(self):
        # Try OCC shape center of mass
        if hasattr(self, 'shape') and hasattr(self.shape, 'CenterOfMass'):
            return self.shape.CenterOfMass()
        # Try stored param
        if hasattr(self, 'params') and "center" in self.params:
            return self.params["center"]
        # Fallback: first vertex or origin
        if hasattr(self, 'vertices') and self.vertices:
            return self.vertices[0]
        return [0.0] * self.dim

    def all_snap_points(self):
        # For a box: corners; for a sphere: center; for curve: endpoints
        points = []
        # Example: collect vertices if present
        if hasattr(self, 'vertices') and self.vertices:
            points.extend(self.vertices)
        # Example: add center if present
        if hasattr(self, 'center'):
            points.append(self.center)
        # Add more as needed for your shape types
        # Fallback: reference point
        if not points:
            points.append(self.get_reference_point())
        return points

    def apply_translation(self, delta):
        from adaptivecad.nd_math import translationN
        import numpy as np
        if hasattr(self, 'local_transform') and self.local_transform is not None:
            self.local_transform = np.dot(translationN(delta), self.local_transform)
        # For OCC shapes, you may need to rebuild the shape at the new position
        # ...add OCC-specific logic if needed...


# Global in-memory document tree
DOCUMENT: List[Feature] = []


def rebuild_scene(display) -> None:
    """Re-display only active shapes in the document (hide consumed ones)."""
    from adaptivecad.display_utils import smoother_display
    display.EraseAll()
    # Find all consumed targets (by Move/Boolean features)
    consumed = set()
    for i, feat in enumerate(DOCUMENT):
        if feat.name in ("Move", "Cut", "Union", "Intersect"):
            target = feat.params.get("target")
            if isinstance(target, int):
                consumed.add(target)
            elif isinstance(target, str) and target.isdigit():
                consumed.add(int(target))
<<<<<<< HEAD
    # Explicitly remove consumed features from OCC display if possible
    for i, feat in enumerate(DOCUMENT):
        if getattr(feat, 'params', {}).get('consumed', False):
            print(f"[rebuild_scene] Feature '{feat.name}' (index {i}) is consumed. Attempting to remove from display.") # DEBUG
            try:
                if hasattr(display, 'Context') and hasattr(feat, 'shape') and feat.shape is not None:
                    if display.Context.IsDisplayed(feat.shape):
                        display.Context.Remove(feat.shape, True)
            except Exception:
                pass
    # Only display features not consumed by a later feature and not marked as consumed
=======
            tool = feat.params.get("tool")
            if isinstance(tool, int):
                consumed.add(tool)
            elif isinstance(tool, str) and tool.isdigit():
                consumed.add(int(tool))
    # Only display features not consumed by a later feature
>>>>>>> 0699819c
    for i, feat in enumerate(DOCUMENT):
        if i not in consumed and not getattr(feat, 'params', {}).get('consumed', False):
            smoother_display(display, feat.shape)
    display.FitAll()


# ---------------------------------------------------------------------------
# Command classes
# ---------------------------------------------------------------------------

class BaseCmd:
    """Base command interface."""

    title = "Base"

    def run(self, mw) -> None:  # pragma: no cover - runtime GUI path
        raise NotImplementedError


class NewBoxCmd(BaseCmd):
    title = "Box"

    def run(self, mw) -> None:  # pragma: no cover - runtime GUI path
        (
            QInputDialog,
            _,
            BRepPrimAPI_MakeBox,
            _,
            _,
        ) = _require_command_modules()

        l, ok = QInputDialog.getDouble(mw.win, "Box", "Length (mm)", 50, 1)
        if not ok:
            return
        w, ok = QInputDialog.getDouble(mw.win, "Box", "Width (mm)", 50, 1)
        if not ok:
            return
        h, ok = QInputDialog.getDouble(mw.win, "Box", "Height (mm)", 20, 1)
        if not ok:
            return

        shape = BRepPrimAPI_MakeBox(l, w, h).Shape()
        DOCUMENT.append(Feature("Box", {"l": l, "w": w, "h": h}, shape))
        rebuild_scene(mw.view._display)


class NewCylCmd(BaseCmd):
    title = "Cylinder"

    def run(self, mw) -> None:  # pragma: no cover - runtime GUI path
        (
            QInputDialog,
            _,
            _,
            BRepPrimAPI_MakeCylinder,
            _,
        ) = _require_command_modules()

        r, ok = QInputDialog.getDouble(mw.win, "Cylinder", "Radius (mm)", 10, 1)
        if not ok:
            return
        h, ok = QInputDialog.getDouble(mw.win, "Cylinder", "Height (mm)", 40, 1)
        if not ok:
            return

        shape = BRepPrimAPI_MakeCylinder(r, h).Shape()
        DOCUMENT.append(Feature("Cyl", {"r": r, "h": h}, shape))
        rebuild_scene(mw.view._display)


class ExportStlCmd(BaseCmd):
    title = "Export STL"

    def run(self, mw) -> None:  # pragma: no cover - runtime GUI path
        (
            _,
            QFileDialog,
            _,
            _,
            StlAPI_Writer,
        ) = _require_command_modules()

        if not DOCUMENT:
            return

        path, _filter = QFileDialog.getSaveFileName(
            mw.win, "Save STL", filter="STL (*.stl)"
        )
        if not path:
            return

        writer = StlAPI_Writer()
        err = writer.Write(DOCUMENT[-1].shape, path)
        if err == 1:
            mw.win.statusBar().showMessage(f"STL saved ➡ {path}")
        else:
            mw.win.statusBar().showMessage("Failed to save STL")


class ExportAmaCmd(BaseCmd):
    title = "Export AMA"

    def run(self, mw) -> None:  # pragma: no cover - runtime GUI path
        (
            _,
            QFileDialog,
            _,
            _,
            _,
        ) = _require_command_modules()

        if not DOCUMENT:
            return

        path, _filter = QFileDialog.getSaveFileName(
            mw.win, "Save AMA", filter="AMA (*.ama)"
        )
        if not path:
            return

        write_ama(DOCUMENT, path)
        mw.win.statusBar().showMessage(f"AMA saved ➡ {path}")


class ExportGCodeCmd(BaseCmd):
    title = "Export G-code"

    def run(self, mw) -> None:  # pragma: no cover - runtime GUI path
        import tempfile
        import os
        (
            QInputDialog,
            QFileDialog,
            _,
            _,
            _,
        ) = _require_command_modules()

        if not DOCUMENT:
            return

        # First, we need to save as AMA temporarily
        with tempfile.NamedTemporaryFile(suffix=".ama", delete=False) as tmp_ama:
            tmp_ama_path = tmp_ama.name
        
        # Write the current document to the temporary AMA file
        write_ama(DOCUMENT, tmp_ama_path)
        
        # Ask for G-code settings
        safe_height, ok1 = QInputDialog.getDouble(
            mw.win, "Safe Height (mm)", "Enter safe height for rapid movements:", 10.0, 1.0, 100.0, 1
        )
        if not ok1:
            os.remove(tmp_ama_path)
            return
            
        cut_depth, ok2 = QInputDialog.getDouble(
            mw.win, "Cut Depth (mm)", "Enter cutting depth:", 1.0, 0.1, 20.0, 1
        )
        if not ok2:
            os.remove(tmp_ama_path)
            return
            
        feed_rate, ok3 = QInputDialog.getDouble(
            mw.win, "Feed Rate (mm/min)", "Enter feed rate:", 100.0, 10.0, 1000.0, 1
        )
        if not ok3:
            os.remove(tmp_ama_path)
            return
            
        tool_diameter, ok4 = QInputDialog.getDouble(
            mw.win, "Tool Diameter (mm)", "Enter tool diameter:", 3.0, 0.1, 20.0, 1
        )
        if not ok4:
            os.remove(tmp_ama_path)
            return

        # Get the output path for the G-code
        path, _filter = QFileDialog.getSaveFileName(
            mw.win, "Save G-code", filter="G-code (*.gcode *.nc)"
        )
        if not path:
            os.remove(tmp_ama_path)
            return
        
        try:
            # Create milling strategy with user settings
            strategy = SimpleMilling(
                safe_height=safe_height,
                cut_depth=cut_depth,
                feed_rate=feed_rate,
                tool_diameter=tool_diameter
            )
            
            # Generate G-code
            ama_to_gcode(tmp_ama_path, path, strategy)
            mw.win.statusBar().showMessage(f"G-code saved ➡ {path}")
        except Exception as e:
            mw.win.statusBar().showMessage(f"Failed to save G-code: {str(e)}")
        finally:
            # Clean up temporary AMA file
            os.remove(tmp_ama_path)


class ExportGCodeDirectCmd(BaseCmd):
    title = "Export G-code (CAD)"

    def run(self, mw) -> None:  # pragma: no cover - runtime GUI path
        """Generate G-code directly from the CAD shape without creating an AMA file."""
        (
            QInputDialog,
            QFileDialog,
            _,
            _,
            _,
        ) = _require_command_modules()

        if not DOCUMENT:
            mw.win.statusBar().showMessage("No shapes to export!")
            return

        # Get the last shape in DOCUMENT for this example
        # In a more complex application, you'd let the user select which shape to export
        shape = DOCUMENT[-1].shape
        shape_name = DOCUMENT[-1].name

        # Ask for G-code parameters
        safe_height, ok1 = QInputDialog.getDouble(
            mw.win, "Safe Height (mm)", "Enter safe height for rapid movements:", 10.0, 1.0, 100.0, 1
        )
        if not ok1:
            return
            
        cut_depth, ok2 = QInputDialog.getDouble(
            mw.win, "Cut Depth (mm)", "Enter cutting depth:", 1.0, 0.1, 20.0, 1
        )
        if not ok2:
            return
            
        tool_diameter, ok3 = QInputDialog.getDouble(
            mw.win, "Tool Diameter (mm)", "Enter tool diameter:", 6.0, 0.1, 20.0, 1
        )
        if not ok3:
            return

        # Get the output path
        path, _filter = QFileDialog.getSaveFileName(
            mw.win, "Save G-code", filter="G-code (*.gcode *.nc)"
        )
        if not path:
            return

        # Generate G-code directly from the shape
        try:
            # Generate G-code string
            gcode = generate_gcode_from_shape(shape, shape_name, tool_diameter)
            
            # Save to file
            with open(path, 'w') as f:
                f.write(gcode)
                
            mw.win.statusBar().showMessage(f"G-code (direct) saved ➡ {path}")
        except Exception as e:
            mw.win.statusBar().showMessage(f"Failed to generate G-code: {str(e)}")


# ---------------------------------------------------------------------------
# Curve commands
# ---------------------------------------------------------------------------

class NewBezierCmd(BaseCmd):
    title = "Bezier Curve"

    def run(self, mw) -> None:
        try:
            from OCC.Core.Geom import Geom_BezierCurve
            from OCC.Core.BRepBuilderAPI import BRepBuilderAPI_MakeEdge
            from OCC.Core.TColgp import TColgp_Array1OfPnt
            from OCC.Core.gp import gp_Pnt
        except ImportError:
            mw.win.statusBar().showMessage("Bezier API missing – button disabled")
            return

        # Simple point picker dialog (replace with snap-assisted dialog for production)
        from PySide6.QtWidgets import QInputDialog
        points = []
        for i in range(3):
            x, ok = QInputDialog.getDouble(mw.win, f"Bezier Point {i+1}", "X (mm)", 0.0)
            if not ok:
                return
            y, ok = QInputDialog.getDouble(mw.win, f"Bezier Point {i+1}", "Y (mm)", 0.0)
            if not ok:
                return
            z, ok = QInputDialog.getDouble(mw.win, f"Bezier Point {i+1}", "Z (mm)", 0.0)
            if not ok:
                return
            points.append(gp_Pnt(x, y, z))

        arr = TColgp_Array1OfPnt(1, len(points))
        for i, p in enumerate(points, 1):
            arr.SetValue(i, p)
        curve = Geom_BezierCurve(arr)
        edge = BRepBuilderAPI_MakeEdge(curve).Edge()
        DOCUMENT.append(Feature("Bezier", {"points": [[p.X(), p.Y(), p.Z()] for p in points]}, edge))
        rebuild_scene(mw.view._display)


class NewBSplineCmd(BaseCmd):
    title = "B-spline Curve"

    def run(self, mw) -> None:
        try:
            from OCC.Core.Geom import Geom_BSplineCurve
            from OCC.Core.BRepBuilderAPI import BRepBuilderAPI_MakeEdge
            from OCC.Core.TColgp import TColgp_Array1OfPnt
            from OCC.Core.TColStd import TColStd_Array1OfReal, TColStd_Array1OfInteger
            from OCC.Core.gp import gp_Pnt
        except ImportError:
            mw.win.statusBar().showMessage("BSpline API missing – button disabled")
            return

        from PySide6.QtWidgets import QInputDialog
        points = []
        for i in range(4):
            x, ok = QInputDialog.getDouble(mw.win, f"B-spline Point {i+1}", "X (mm)", 0.0)
            if not ok:
                return
            y, ok = QInputDialog.getDouble(mw.win, f"B-spline Point {i+1}", "Y (mm)", 0.0)
            if not ok:
                return
            z, ok = QInputDialog.getDouble(mw.win, f"B-spline Point {i+1}", "Z (mm)", 0.0)
            if not ok:
                return
            points.append(gp_Pnt(x, y, z))

        degree = 3
        arr = TColgp_Array1OfPnt(1, len(points))
        for i, p in enumerate(points, 1):
            arr.SetValue(i, p)
        knots = TColStd_Array1OfReal(1, 2)
        knots.SetValue(1, 0.0)
        knots.SetValue(2, 1.0)
        mults = TColStd_Array1OfInteger(1, 2)
        mults.SetValue(1, degree+1)
        mults.SetValue(2, degree+1)
        curve = Geom_BSplineCurve(arr, knots, mults, degree)
        edge = BRepBuilderAPI_MakeEdge(curve).Edge()
        DOCUMENT.append(Feature("BSpline", {"points": [[p.X(), p.Y(), p.Z()] for p in points]}, edge))
        rebuild_scene(mw.view._display)


# ---------------------------------------------------------------------------
# Move/Transform command
# ---------------------------------------------------------------------------

class MoveCmd(BaseCmd):
    title = "Move"

    def run(self, mw) -> None:
        if not DOCUMENT:
            mw.win.statusBar().showMessage("No shapes to move!")
            return
        # Let user select a shape by index (simple for now)
        from PySide6.QtWidgets import QInputDialog
        items = [f"{i}: {feat.name}" for i, feat in enumerate(DOCUMENT)]
        idx, ok = QInputDialog.getItem(mw.win, "Select Shape to Move", "Shape:", items, 0, False)
        if not ok:
            return
        shape_idx = int(idx.split(":")[0])
        shape = DOCUMENT[shape_idx].shape
        # Get translation values
        dx, ok = QInputDialog.getDouble(mw.win, "Move", "dx (mm)", 10.0)
        if not ok:
            return
        dy, ok = QInputDialog.getDouble(mw.win, "Move", "dy (mm)", 0.0)
        if not ok:
            return
        dz, ok = QInputDialog.getDouble(mw.win, "Move", "dz (mm)", 0.0)
        if not ok:
            return
        # Apply translation
        from OCC.Core.gp import gp_Trsf, gp_Vec
        from OCC.Core.BRepBuilderAPI import BRepBuilderAPI_Transform
        trsf = gp_Trsf(); trsf.SetTranslation(gp_Vec(dx, dy, dz))
        moved_shape = BRepBuilderAPI_Transform(shape, trsf, True).Shape()
        DOCUMENT.append(Feature("Move", {"target": shape_idx, "dx": dx, "dy": dy, "dz": dz}, moved_shape))
        rebuild_scene(mw.view._display)


# ---------------------------------------------------------------------------
# Boolean (Union, Cut) commands
# ---------------------------------------------------------------------------

class UnionCmd(BaseCmd):
    title = "Union"
    def run(self, mw) -> None:
        if len(DOCUMENT) < 2:
            mw.win.statusBar().showMessage("Need at least two shapes for Union!")
            return
        from PySide6.QtWidgets import QInputDialog
        items = [f"{i}: {feat.name}" for i, feat in enumerate(DOCUMENT)]
        idx1, ok = QInputDialog.getItem(mw.win, "Select Target (A)", "Target:", items, 0, False)
        if not ok:
            return
        idx2, ok = QInputDialog.getItem(mw.win, "Select Tool (B)", "Tool:", items, 1, False)
        if not ok:
            return
        i1 = int(idx1.split(":")[0])
        i2 = int(idx2.split(":")[0])
        a = DOCUMENT[i1].shape
        b = DOCUMENT[i2].shape
        from OCC.Core.BRepAlgoAPI import BRepAlgoAPI_Fuse
        fused = BRepAlgoAPI_Fuse(a, b).Shape()
        DOCUMENT.append(Feature("Union", {"target": i1, "tool": i2}, fused))
        rebuild_scene(mw.view._display)

class CutCmd(BaseCmd):
    title = "Cut"
    def run(self, mw) -> None:
        if len(DOCUMENT) < 2:
            mw.win.statusBar().showMessage("Need at least two shapes for Cut!")
            return
        from PySide6.QtWidgets import QInputDialog
        items = [f"{i}: {feat.name}" for i, feat in enumerate(DOCUMENT)]
        idx1, ok = QInputDialog.getItem(mw.win, "Select Target (A)", "Target:", items, 0, False)
        if not ok:
            return
        idx2, ok = QInputDialog.getItem(mw.win, "Select Tool (B)", "Tool:", items, 1, False)
        if not ok:
            return
        i1 = int(idx1.split(":")[0])
        i2 = int(idx2.split(":")[0])
        a = DOCUMENT[i1].shape
        b = DOCUMENT[i2].shape
        from OCC.Core.BRepAlgoAPI import BRepAlgoAPI_Cut
        cut = BRepAlgoAPI_Cut(a, b).Shape()
        # Mark the target as consumed (hidden)
        if hasattr(DOCUMENT[i1], 'params'):
            DOCUMENT[i1].params['consumed'] = True
            print(f"[CutCmd] Feature '{DOCUMENT[i1].name}' (index {i1}) marked as consumed: {DOCUMENT[i1].params}") # DEBUG
        DOCUMENT.append(Feature("Cut", {"target": i1, "tool": i2}, cut))
        rebuild_scene(mw.view._display)


# ---------------------------------------------------------------------------
# NDBox and NDField commands
# ---------------------------------------------------------------------------

class NewNDBoxCmd(BaseCmd):
    title = "ND Box"
    def run(self, mw) -> None:
        from PySide6.QtWidgets import QInputDialog
        from adaptivecad.ndbox import NDBox
        # Ask for dimension
        dim, ok = QInputDialog.getInt(mw.win, "ND Box", "Dimension (N):", 3, 1)
        if not ok:
            return
        # Ask for center and size as comma-separated
        center_str, ok = QInputDialog.getText(mw.win, "ND Box", f"Center (comma-separated, {dim} values):", text=','.join(['0']*dim))
        if not ok:
            return
        size_str, ok = QInputDialog.getText(mw.win, "ND Box", f"Size (comma-separated, {dim} values):", text=','.join(['10']*dim))
        if not ok:
            return
        center = [float(x) for x in center_str.split(',')]
        size = [float(x) for x in size_str.split(',')]
        box = NDBox(center, size)
        DOCUMENT.append(Feature("NDBox", {"center": center, "size": size, "dim": dim}, box))
        rebuild_scene(mw.view._display)

class NewNDFieldCmd(BaseCmd):
    title = "ND Field"
    def run(self, mw) -> None:
        from PySide6.QtWidgets import QInputDialog
        from adaptivecad.ndfield import NDField
        # Ask for dimension
        dim, ok = QInputDialog.getInt(mw.win, "ND Field", "Dimension (N):", 3, 1)
        if not ok:
            return
        # Ask for grid shape as comma-separated
        grid_str, ok = QInputDialog.getText(mw.win, "ND Field", f"Grid shape (comma-separated, {dim} values):", text=','.join(['2']*dim))
        if not ok:
            return
        grid_shape = [int(x) for x in grid_str.split(',')]
        num_vals = 1
        for n in grid_shape:
            num_vals *= n
        # Ask for values as comma-separated (default: zeros)
        values_str, ok = QInputDialog.getText(mw.win, "ND Field", f"Values (comma-separated, {num_vals} values):", text=','.join(['0']*num_vals))
        if not ok:
            return
        values = [float(x) for x in values_str.split(',')]
        field = NDField(grid_shape, values)
        DOCUMENT.append(Feature("NDField", {"grid_shape": grid_shape, "values": values, "dim": dim}, field))
        rebuild_scene(mw.view._display)


# ---------------------------------------------------------------------------
# Ball and Torus commands
# ---------------------------------------------------------------------------
from adaptivecad.primitives import make_ball, make_torus

class NewBallCmd(BaseCmd):
    title = "Ball"
    def run(self, mw):
        from PySide6.QtWidgets import QInputDialog
        center_str, ok = QInputDialog.getText(mw.win, "Ball Center", "Center (x,y,z):", text="0,0,0")
        if not ok:
            return
        center = [float(x) for x in center_str.split(",")]
        radius, ok = QInputDialog.getDouble(mw.win, "Ball Radius", "Radius:", 10.0)
        if not ok:
            return
        shape = make_ball(center, radius)
        DOCUMENT.append(Feature("Ball", dict(center=center, radius=radius), shape))
        rebuild_scene(mw.view._display)

class NewTorusCmd(BaseCmd):
    title = "Torus"
    def run(self, mw):
        from PySide6.QtWidgets import QInputDialog
        center_str, ok = QInputDialog.getText(mw.win, "Torus Center", "Center (x,y,z):", text="0,0,0")
        if not ok:
            return
        center = [float(x) for x in center_str.split(",")]
        maj, ok = QInputDialog.getDouble(mw.win, "Major Radius", "Major radius:", 30.0)
        if not ok:
            return
        minr, ok = QInputDialog.getDouble(mw.win, "Minor Radius", "Minor radius:", 7.0)
        if not ok:
            return
        shape = make_torus(center, maj, minr)
        DOCUMENT.append(Feature("Torus", dict(center=center, major_radius=maj, minor_radius=minr), shape))
        rebuild_scene(mw.view._display)<|MERGE_RESOLUTION|>--- conflicted
+++ resolved
@@ -157,7 +157,11 @@
                 consumed.add(target)
             elif isinstance(target, str) and target.isdigit():
                 consumed.add(int(target))
-<<<<<<< HEAD
+            tool = feat.params.get("tool")
+            if isinstance(tool, int):
+                consumed.add(tool)
+            elif isinstance(tool, str) and tool.isdigit():
+                consumed.add(int(tool))
     # Explicitly remove consumed features from OCC display if possible
     for i, feat in enumerate(DOCUMENT):
         if getattr(feat, 'params', {}).get('consumed', False):
@@ -169,14 +173,6 @@
             except Exception:
                 pass
     # Only display features not consumed by a later feature and not marked as consumed
-=======
-            tool = feat.params.get("tool")
-            if isinstance(tool, int):
-                consumed.add(tool)
-            elif isinstance(tool, str) and tool.isdigit():
-                consumed.add(int(tool))
-    # Only display features not consumed by a later feature
->>>>>>> 0699819c
     for i, feat in enumerate(DOCUMENT):
         if i not in consumed and not getattr(feat, 'params', {}).get('consumed', False):
             smoother_display(display, feat.shape)
