--- conflicted
+++ resolved
@@ -534,22 +534,9 @@
         self.snap_manager.register(endpoint_snap, priority=20)
         self.snap_manager.register(grid_snap, priority=10)
         self.current_snap_point = None
-<<<<<<< HEAD
-        
-        # Add grid spacing and world coordinate conversion to view
-        self.view.grid_spacing = 10.0  # Default grid spacing
-        self.view.snap_world_tol = 1e-3  # Snap tolerance
-        
-        def world_to_screen(world_pt):
-            # Simple fallback - in real app, use proper view projection
-            return np.array([world_pt[0], world_pt[1]])
-        
-        self.view.world_to_screen = world_to_screen
-=======
-        self._build_snap_menu()
->>>>>>> 0699819c
-
-        # Override mouse events instead of connecting to signals that don't exist        # Override the qtViewer3d's mouse event handlers
+
+        # Override mouse events instead of connecting to signals that don't exist
+        # Override the qtViewer3d's mouse event handlers
         original_mouseMoveEvent = self.view.mouseMoveEvent
         original_mousePressEvent = self.view.mousePressEvent
         original_mouseReleaseEvent = self.view.mouseReleaseEvent
